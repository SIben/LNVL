--- conflicted
+++ resolved
@@ -72,7 +72,6 @@
     return scene
 end
 
-<<<<<<< HEAD
 -- We use this method to process the contents given to Scene objects
 -- and turn them into the appropriate opcodes.  The method accepts one
 -- argument, which may be anything that can be a valid element of the
@@ -127,18 +126,6 @@
     error("Unknown content type in Scene")
 end
 
--- These are the default dimensions for a Scene.  These values will be
--- given as the values to arguments of the same name for functions
--- like love.graphics.rectangle().
-LNVL.Scene.Dimensions = {
-    Width = 600,
-    Height = 240,
-    X = 100,
-    Y = 300,
-}
-
-=======
->>>>>>> 7cc50406
 -- This method draws the container or border of the scene.
 function LNVL.Scene:drawContainer()
     love.graphics.setColor(self.backgroundColor)
