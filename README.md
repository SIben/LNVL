LNVL
====

LNVL implements a simple [visual novel][nvl] component for use in
games based on the [LÖVE engine][love].  LNVL provides only basic
functionality and works best as an addition to another program which
provides actual gameplay.  The great [Ren’Py][renpy] engine is the
main inspiration for LNVL, but this project does not attempt to be an
all-encompassing visual novel engine like Ren’Py.


<<<<<<< HEAD
Installation and Configuration
------------------------------

In order to use LNVL you first need to unzip it wherever you intend to
use that engine, i.e. where you will use `require("LNVL")` in your
code.  LNVL uses the [Tup build system][tup]; if you have Tup
installed you can run the command `tup upd` to build the engine.  If
you do not have Tup then all you need to do is copy one file.  Within
the `src` directory is the `src/settings.lua.example` file; create a
copy of that file named `src/settings.lua`, and read through it to
see how you can configure LNVL.
=======
Documentation
-------------

The `docs` directory contains documentation for LNVL.  Users who want
to write stories with LNVL will want to read the `Howto.md` document.
The rest of the documentation is useful to computer programmers who
wish to extend or expand the engine.  If you have the programs
[Tup][tup] and [Pandoc][pandoc] you can run the command `tup upd` to
create nice HTML versions of all of the documents.
>>>>>>> eee499b0


License
-------

[GNU General Public License.](http://www.gnu.org/copyleft/gpl.html)

One file, `src/rgb.txt`, comes from the [XFree86 project][xfree86] and
therefore uses [version 1.1 of their license.][xlicense]



[nvl]: http://en.wikipedia.org/wiki/Visual_novel
[love]: http://love2d.org/
[renpy]: http://www.renpy.org/
[xfree86]: http://www.xfree86.org/
[xlicense]: http://www.xfree86.org/legal/licenses.html
<<<<<<< HEAD
[tup]: http://gittup.org/tup/
=======
[tup]: http://gittup.org/tup/
[pandoc]: http://johnmacfarlane.net/pandoc/
>>>>>>> eee499b0
<|MERGE_RESOLUTION|>--- conflicted
+++ resolved
@@ -9,7 +9,6 @@
 all-encompassing visual novel engine like Ren’Py.
 
 
-<<<<<<< HEAD
 Installation and Configuration
 ------------------------------
 
@@ -21,7 +20,8 @@
 the `src` directory is the `src/settings.lua.example` file; create a
 copy of that file named `src/settings.lua`, and read through it to
 see how you can configure LNVL.
-=======
+
+
 Documentation
 -------------
 
@@ -31,7 +31,6 @@
 wish to extend or expand the engine.  If you have the programs
 [Tup][tup] and [Pandoc][pandoc] you can run the command `tup upd` to
 create nice HTML versions of all of the documents.
->>>>>>> eee499b0
 
 
 License
@@ -49,9 +48,5 @@
 [renpy]: http://www.renpy.org/
 [xfree86]: http://www.xfree86.org/
 [xlicense]: http://www.xfree86.org/legal/licenses.html
-<<<<<<< HEAD
 [tup]: http://gittup.org/tup/
-=======
-[tup]: http://gittup.org/tup/
-[pandoc]: http://johnmacfarlane.net/pandoc/
->>>>>>> eee499b0
+[pandoc]: http://johnmacfarlane.net/pandoc/